"""
Main module for ADCS simulation.

"""

import math
from dataclasses import dataclass

import igrf
import numpy as np
import pandas as pd

from adcs_simulation.configuration.config import Config
from adcs_simulation.propagator import eci_2_sb_transformation, Propagator
from adcs_simulation.visualization import visualize


@dataclass
class Result:
    """
    Class responsible for parsing results
    """
    pqr_table: pd.DataFrame
    state_vector: pd.DataFrame
    sun_table: pd.Series
    mag_field: pd.DataFrame
    angle: pd.DataFrame


def simulate(cfg: Config, propagator: Propagator) -> Result:
    """
    Main simulation code.

    The ADCS simulation is responsible to obtain orientation and
    position data of the satellite. Initial parameters such as
    time step control, initial Euler Angles and rotational
    velocity are loaded from setup.json file. For position
    the SGP4 propagator is utilized. To solve differential
    equations describing the satellites behavior the
    Runge-Kutta method (4th order) was used. It is an iterative
    algorithm to obtain approximate solutions.


    Parameters
    ----------
    cfg: Config - initial parameters from setup.json
    propagator: Propagator - data computed using the SGP4
        propagator such as: position and velocity in GCRS
        coordinate system, LLA (latitude, longitude, attitude),
        Sun vector in ECI frame and SB frame.

    Returns
    -------
    Results - appends the time step data to the following:
        pqr_table - data frame containing summary for different types of
            rotation velocity (magnetic, sun etc.)
        state_vector - data frame with summary information about
            the satellite, contains position, linear and rotation
            velocity, LLA
        sun_table - data frame with sun vector in ECI and SB frames
        mag_field - data frame with different types of magnetic field values
        angle - data frame with angle between two subsequent Sun vectors
    """

    tzero, tend, tstep = cfg.iterations_info
    state_vector, quaternions, mag_field, pqr_table, sun_table = initial_step(
        tzero, cfg, propagator
    )
    angle = {"phi": 0, "theta": 0, "psi": 0}
    angle = pd.DataFrame(data=angle, index=[0])
    #TODO: angle was a variable for debug, check what it is and if its necessary

    for delta_t in np.arange(tzero + 1, tend, tstep):
        print("Timestep {delta_t}")

        part_of_day = delta_t / (60 * 60 * 24)
        pos_gcrs, v_gcrs, lla, sun_sb, sun_eci = propagator.propagate(
            part_of_day, quaternions[-1]
        )

        pqr_sun, sun_table, angle = pqr_from_sun(sun_sb, sun_eci, sun_table)

        pqr_rk4, quaternion_rk4, mag_field, pqr_filt = rk4(
            delta_t,
            lla,
            state_vector.values[delta_t - 1],
            quaternions[delta_t - 1],
            mag_field,
            pqr_table,
            cfg,
        )

        pqr_table = update_pqr(pqr_rk4, pqr_filt, pqr_sun, pqr_table)
        quaternions, state_vector = update_data(
            state_vector, pos_gcrs, v_gcrs, lla, pqr_rk4, quaternions, quaternion_rk4
        )

    return Result(
        pqr_table=pqr_table,
        state_vector=state_vector,
        sun_table=sun_table,
        mag_field=mag_field,
        angle=angle,
    )


def initial_step(tzero: int, config: Config, propagator: Propagator):
    """
    Initialize the simulation for time zero.

    The first step starts from initial orientation parameters
    given in setup json. Propagation is executed for time t zero.

    In this part of the code where tables to store data during the
    simulation time steps are initialized. They are in form
    of pandas data frames.

    Parameters
    ----------
    tzero : int - simulation start time
    config : object - initial parameters from setup.json
    propagator: Propagator - data computed using the SGP4
        propagator such as: position and velocity in GCRS
        coordinate system, LLA (latitude, longitude, attitude),
        Sun vector in ECI frame and SB frame.

    Returns
    -------
    pqr_table - data frame containing rotation velocities of the satellite.
        Two based on magnetic field, measured (with bias), filtered
        (utilizing a simple filter algorithm) and one computed from
        the Sun vector change.
    state_vector - data frame with summary information about
        the satellite, contains position, linear and rotation
        velocity, LLA
    sun_table - data frame with sun vector in ECI and SB frames
    mag_field - data frame with magnetic field values, similarly to the
        pqr values one measured and one filtered. Both ale in ECI frame.

    """

    p0, q0, r0 = config.rotation
    phi0, theta0, psi0 = config.euler_angles

    quat0 = euler_to_quaternion(phi0, theta0, psi0)
    quaternions = [quat0]

    pos_gcrs, v_gcrs, lla, sun_sb, sun_eci = propagator.propagate(
        tzero / (60 * 60 * 24), quat0
    )
    col = {
        "x km": pos_gcrs[0],
        "y km": pos_gcrs[1],
        "z km": pos_gcrs[2],
        "dx/dt km/s": v_gcrs[0],
        "dy/dt km/s": v_gcrs[1],
        "dz/dt km/s": v_gcrs[2],
        "p rad/s": p0,
        "q rad/s": q0,
        "r rad/s": r0,
        "longtitude": lla[0].degrees,
        "latitude": lla[1].degrees,
        "altitude": lla[2],
    }
    state_vector = pd.DataFrame(data=col, index=[0])

    print("Evaluating initial time step for timestep {tzero}, state vector: \n")
    print(state_vector)
    print("\n")

    empty_b = {
        "B_x": 0.0,
        "B_y": 0.0,
        "B_z": 0.0,
        "B_x_filt": 0.0,
        "B_y_filt": 0.0,
        "B_z_filt": 0.0,
    }
    mag_field = pd.DataFrame(data=empty_b, index=[0])

    init_pqr = {
        "p": p0,
        "q": q0,
        "r": r0,
        "p_filt": p0,
        "q_filt": q0,
        "r_filt": r0,
        "p_sun": p0,
        "q_sun": q0,
        "r_sun": r0,
    }
    pqr_table = pd.DataFrame(data=init_pqr, index=[0])

    init_sun = {
        "X": sun_sb[0],
        "Y": sun_sb[1],
        "Z": sun_sb[2],
        "X_ECI": sun_eci[0],
        "Y_ECI": sun_eci[1],
        "Z_ECI": sun_eci[2],
    }
    sun_table = pd.DataFrame(data=init_sun, index=[0])

    return state_vector, quaternions, mag_field, pqr_table, sun_table


<<<<<<< HEAD
def pqr_from_sun(sun_sb: list, sun_eci: list, sun_table: pd.DataFrame):
    """
    Function to calculate the satellite rotational velocity from the Sun
    vector measurement.

    At first the function updates the sun_table by the Sun vector results
    from the current step. Then the te two last rows are taken to obtain
    the angle between them. Rotation velocity can be calculated as:
    Δangle/Δtime, as the time step is 1s this can be expressed directly
    as the angle between two iterations of the Sun vector


    Parameters
    ----------
    sun_sb : list - the x, y and z components of the Sun vector in SB frame.
        The vector is directly expressed as the position of the Sun in SB frame.
        It was transformed from ECI frame.
    sun_eci : list - the x, y and z components of the Sun vector in ECI frame.
        Also expressed as the position of the Sun in ECI frame.
    sun_table : pd.DataFrame - a frame containing the Sun vectors in ECI and
        SB frames from the previous steps

    Returns
    -------
    pqr : list - 3-element list with rotation velocity about all axes obtained
        from Sun vector
    sun_table : pd.DataFrame - a frame containing the Sun vectors in ECI and
        SB frames from the previous steps, now updated by the current step
    angle - the total angle between the two subsequent Sun vectors
    """

=======
def pqr_from_sun(sun_SB, sun_ECI, sun_table, agle) -> TwojaStara:
>>>>>>> 84239e37
    sun_step = {
        "X": sun_sb[0],
        "Y": sun_sb[1],
        "Z": sun_sb[2],
        "X_ECI": sun_eci[0],
        "Y_ECI": sun_eci[1],
        "Z_ECI": sun_eci[2],
    }
    df2 = pd.DataFrame(data=sun_step, index=[0])
    sun_table = pd.concat([sun_table, df2])

    s_vector0 = sun_table.values[-2]
    s_vector0 = s_vector0[:3] / np.linalg.norm(s_vector0[:3])
    s_vector1 = sun_table.values[-1]
    s_vector1 = s_vector1[:3] / np.linalg.norm(s_vector1[:3])

    if sum(s_vector0) == 0 or sum(s_vector1) == 0:
        pqr = [0, 0, 0]

    else:
        dot_product = np.dot(s_vector0, s_vector1)
        cross_product = np.cross(s_vector0, s_vector1)
        cross_product = (
                -1 * cross_product / np.linalg.norm(cross_product)
        )  # nie wiem czemu razy -1 ale dziala
        angle = np.arccos(np.clip(dot_product, -1.0, 1.0))

        deltaphi = angle * cross_product[0]
        deltatheta = angle * cross_product[1]
        deltapsi = angle * cross_product[2]

        # assumption: if dt = 1s -> p ~ detlaphi, q ~ deltatheta, r ~ deltapsi
        pqr = [deltaphi, deltatheta, deltapsi]

    return pqr, sun_table, angle


<<<<<<< HEAD
def update_pqr(pqr_rk4: np.array, pqr_filt: np.array,
                 pqr_sun: list, pqr_table: pd.DataFrame) -> pd.DataFrame:
    """
    Update the sun_table data frame by calculated in the current step values
    of different rotational velocities.

    Parameters
    ----------
    pqr_rk4 : np.array - rotational velocity calculated using the
        Runge-Kutte algorithm based on magnetic field measurement
    pqr_filt : np.array - rotational velocity computed from the previous
        RK4 version first by adding bias the applying a filter.
    pqr : list - 3-element list with rotation velocity about all axes obtained
        from Sun vector
    pqr_table : DataFrame - data frame containing rotation velocities of the satellite.
        Two based on magnetic field, measured (with bias), filtered
        (utilizing a simple filter algorithm) and one computed from
        the Sun vector change.

    Returns
    -------
    pqr_table: DataFrame - data frame containing rotation velocities of the satellite.
        Two based on magnetic field, measured (with bias), filtered
        (utilizing a simple filter algorithm) and one computed from
        the Sun vector change. Now updated by the current step.
    """

=======
def update_pqr(pqr_rk4, pqr_filt, pqr_sun, pqr_table):
>>>>>>> 84239e37
    step_pqr = {
        "p": pqr_rk4[0],
        "q": pqr_rk4[1],
        "r": pqr_rk4[2],
        "p_filt": pqr_filt[0],
        "q_filt": pqr_filt[1],
        "r_filt": pqr_filt[2],
        "p_sun": pqr_sun[0],
        "q_sun": pqr_sun[1],
        "r_sun": pqr_sun[2],
    }
    df2 = pd.DataFrame(data=step_pqr, index=[0])
    pqr_table = pd.concat([pqr_table, df2])

    return pqr_table


<<<<<<< HEAD
def euler_to_quaternion(phi: float, theta: float, psi: float) -> list[float]:
    """
    Mathematical function to transform the Euler angles rotation
    representation into a quaternion representation.

    Parameters
    ----------
    phi : float - rotation around the X Axis in radians
    theta : float - rotation around the Y Axis in radians
    psi : float - rotation around the Z Axis in radians

    Returns
    -------
    qauternion : list - quaternion representation of the given Euler angles. The initial
        orientation is given as the axis of ECI (Earth Centered Inertial) frame.
        A quaternion contains four elements (here in form of a list). Three
        of the elements are vectors and only one is a scalar:
        q = iq1 + jq2 + kq3 + q4,
        where i, j and are describing the vector which is the rotation axis
        The q1 to q3 can be written as sin(alfa/2) and q4 cos(alfa/2),
        where alfa is the angle of rotation around the given axis.
    """

    #TODO: check the input angles (radians or degrees)


    qat0 = math.cos(phi / 2) * math.cos(theta / 2) * math.cos(psi / 2) + math.sin(
        phi / 2) * math.sin(theta / 2) * math.sin(psi / 2)
    qat1 = math.sin(phi / 2) * math.cos(theta / 2) * math.cos(psi / 2) - math.cos(
        phi / 2) * math.sin(theta / 2) * math.sin(psi / 2)
    qat2 = math.cos(phi / 2) * math.sin(theta / 2) * math.cos(psi / 2) + math.sin(
        phi / 2) * math.cos(theta / 2) * math.sin(psi / 2)
    qat3 = math.cos(phi / 2) * math.cos(theta / 2) * math.sin(psi / 2) - math.sin(
        phi / 2) * math.sin(theta / 2) * math.cos(psi / 2)

    qauternion = [qat0, qat1, qat2, qat3]

    return qauternion


def ned_2_eci_transformation(ned: list, xyz: np.array) -> np.array:
    """
    Function to transform vector given in NED (North-East-Down) frame to
    ECI (Earth Centered Inertial) frame.

    Parameters
    ----------
    ned : list - 3D vector in NED frame. In the NED frame X Axis points to
        true North, Z Axis points towards the Earth center, Y Axis completes
        the right-handed system (points East)
    xyz : np.array - X, Y and Z coordinates of the object given as a
        vector in ECI frame

    Returns
    -------
    eci : np.array - input vector transformed into ECI frame. Dot product of
    the computed rotation matrix and input vector
    """

    #TODO rewrite using scipy rotation library
=======
def Euler_to_quaternion(phi, theta, psi) -> float:
    q0 = math.cos(phi / 2) * math.cos(theta / 2) * math.cos(psi / 2) + math.sin(
        phi / 2
    ) * math.sin(theta / 2) * math.sin(psi / 2)
    q1 = math.sin(phi / 2) * math.cos(theta / 2) * math.cos(psi / 2) - math.cos(
        phi / 2
    ) * math.sin(theta / 2) * math.sin(psi / 2)
    q2 = math.cos(phi / 2) * math.sin(theta / 2) * math.cos(psi / 2) + math.sin(
        phi / 2
    ) * math.cos(theta / 2) * math.sin(psi / 2)
    q3 = math.cos(phi / 2) * math.cos(theta / 2) * math.sin(psi / 2) - math.sin(
        phi / 2
    ) * math.sin(theta / 2) * math.cos(psi / 2)

    q = [q0, q1, q2, q3]

    return q


def NED_2_ECI(NED, xyz):
>>>>>>> 84239e37
    rho = np.linalg.norm(xyz)
    x = xyz[0]
    y = xyz[1]
    z = xyz[2]

    phiE = 0
    thetaE = np.arccos(z / rho) + np.pi
    psiE = np.arctan2(y, x)

    cost = np.cos(thetaE)
    sint = np.sin(thetaE)
    sinp = np.sin(phiE)
    cosp = np.cos(phiE)
    sins = np.sin(psiE)
    coss = np.cos(psiE)

    rot_mat = [
        [cost * coss, sinp * sint * coss - cosp * sins, cosp * sint * coss + sinp * sins],
        [cost * sins, sinp * sint * sins + cosp * coss, cosp * sint * sins - sinp * coss],
        [-sint, sinp * cost, cosp * cost],
    ]
    eci = np.dot(rot_mat, ned)

    return eci


def quaternion_diff(pqr: np.array, quaternion: list[float]):
    """
    Mathematical function to obtain the the differential of a quaternion
    dq/dt for a given rotation with the given rotation velocity.

    Parameters
    ----------
    pqr : np.array - array whit the current rotation velocity of the object
        in radians in SB (Satellite Body) frame
    quaternion : list[float] - quaternion describing the rotation from the
        ECI axis to the current orientation

    Returns
    -------
    quaternion_dot : np.array - differential quaternion
    """
    p = pqr[0]
    q = pqr[1]
    r = pqr[2]

    prq_matrix = np.array(
        [[0, -p, -q, -r], [p, 0, r, -q], [q, -r, 0, p], [r, q, -p, 0]]
    )
    quat = np.array(quaternion)
    quaternion_dot = np.dot(0.5 * prq_matrix, quat)

    return quaternion_dot


def polute_signal(b_sb: np.array, pqr: np.array) -> np.array:
    """
    Short function to pollute the magnetic field and rotation velocity
    calculation to imitate real measurements.

    Parameters
    ----------
    b_sb : np.array - calculated magnetic field vector given in the SB
        (Satellite Body) frame
    pqr : np.array - calculated rotation velocity vector given in the SB
        (Satellite Body) frame

    Returns
    -------
    polluted_b_SB : np.array - the input magnetic field updated by bias and noise
    polluted_pqr : np.array - the input rotation velocity updated by bias
        and noise
    """

    #TODO: random values from -1 to 1? why 0 to 1 * 2 used?
    # Bias and Noise
    magscale_bias = 4e-7  # T
    mag_field_bias = magscale_bias * (2 * np.random.rand())  # (0 to 1)

    magscale_noise = 1e-5  # T
    mag_field_noise = magscale_noise * (2 * np.random.rand())  # (0 to 1)

    angscale_bias = 0.01  # rad/s
    ang_field_bias = angscale_bias * (2 * np.random.rand())  # (0 to 1)

    angscale_noise = 0.001  # rad/s
    AngFieldNoise = angscale_noise * (2 * np.random.rand())  # (0 to 1)

    polluted_pqr = np.zeros(3)
    polluted_b_SB = np.zeros(3)

<<<<<<< HEAD
    for x in range(3):
        polluted_b_SB[x] = b_sb[x] + mag_field_bias + mag_field_noise
        polluted_pqr[x] = pqr[x] + ang_field_bias + AngFieldNoise

    return np.array(polluted_b_SB), np.array(polluted_pqr)


def filter_signal(b_poluted: np.array, pqr_poluted: np.array,
            mag_field: pd.DataFrame, pqr_table: pd.DataFrame) -> np.array:
    """
    Simple filter for the polluted data.

    Takes the previous data for magnetic field and rotation velocity and the
    current values which were polluted to simulate a real measurement.
    As we assume rather small values and small changes in time the new filtered
    value is taken as a sum of parts of the previous value and measured:
    new value = current * s + previous * (1-s),
    where we rather thrust the previous values default using s = 0.3 to
    avoid step changes from measurement errors.
    Estimated bias should be also subtracted from the measured values, but
    at this time we assume them as 0.

    Parameters
    ----------
    b_poluted : np.array - magnetic field in SB (Satellite Body) frame with
        added pollution to simulate real measurements
    pqr_poluted : np.array - rotation velocity in SB (Satellite Body) frame
        with added pollution to simulate real measurements
    mag_field : pd.DataFrame - table with saved magnetic field data to get
        the values from the previous step
    pqr_table : pd.DataFrame - table with saved rotation velocity data to get
        the values from the previous step

    Returns
    -------
    b_field_nav : np.array - array with the filtered (navigation)
        magnetic field
    pqr_nav : np.array - array with the filtered (navigation)
        rotation velocity
    """
=======
def filter_signal(B_poluted, pqr_poluted, mag_field, pqr_table):
>>>>>>> 84239e37
    if all(mag_field[-1]) == 0:
        b_field_nav = b_poluted
        pqr_nav = pqr_poluted
    else:
        B_prev = np.array(mag_field[-1][3:])
        pqr_prev = np.array(pqr_table[-1][3:6])

        s = 0.3

        BiasEstimate = [0, 0, 0]
        b_field_nav = B_prev * (1 - s) + s * (b_poluted - BiasEstimate)
        pqrBiasEstimate = [0, 0, 0]
        pqr_nav = pqr_prev * (1 - s) + s * (pqr_poluted - pqrBiasEstimate)

    return b_field_nav, pqr_nav


def magnetorquer(b_sb_filt, pqr_filt, config: Config):
    n, area = config.torquer_params
    k = 67200
    current = k * np.cross(pqr_filt, b_sb_filt) / (n * area)

    # Add in saturation
    if np.abs(np.max(current)) > 0.04:
        current = current / np.linalg.norm(current) * 0.04
    mu_b = current * n * area

    return current, mu_b


def rot_dynamics(muB, B_SB, pqr, config: Config):
    I, _ = config.sat_params

    torquer_model = np.dot(muB, B_SB)
    H = np.dot(I, pqr)
    invI = np.linalg.inv(np.array(I))
    pqr = np.array(pqr)

    pqr_dot = np.dot(np.array(invI), (torquer_model - np.cross(pqr, H)))
    return pqr_dot


def trans_dynamics(xyz, config: Config):
    I, m = config.sat_params
    G, M, R = config.planet_data

    rho = np.linalg.norm(xyz)
    rhat = xyz / rho
    force_grav = -(G * M * m / rho ** 2) * rhat

    accel = force_grav / m

    return accel


def k_function(
        t, lla, quaternion, pqr, xyz, mag_field, pqr_table, config: Config, rewrite
):
    quaternion_dot = quaternion_diff(pqr, quaternion)
    if t % 10 == 0:
        mag = igrf.igrf(
            "2020-01-01", glat=lla[0].degrees, glon=lla[1].degrees, alt_km=lla[2]
        )

        B_NED = [mag["north"][0], mag["east"][0], mag["down"][0]]
        B_ECI = ned_2_eci_transformation(B_NED, xyz)
        b_SB = eci_2_sb_transformation(B_ECI, quaternion)
        b_SB = b_SB * 1e-9
    else:
        b_SB = mag_field.values[-1][:3]

    if t % 10 == 0 and rewrite == True:
        B_SB_Measured, pqr_measured = polute_signal(b_SB, pqr)
        B_SB_filt, pqr_filt = filter_signal(
            B_SB_Measured, pqr_measured, mag_field.values, pqr_table.values
        )
        B_step = {
            "B_x": b_SB[0],
            "B_y": b_SB[1],
            "B_z": b_SB[2],
            "B_x_filt": B_SB_filt[0],
            "B_y_filt": B_SB_filt[1],
            "B_z_filt": B_SB_filt[2],
        }
        df2 = pd.DataFrame(data=B_step, index=[0])
        mag_field = pd.concat([mag_field, df2])

        pqr_step = {
            "p": pqr[0],
            "q": pqr[1],
            "r": pqr[2],
            "p_filt": pqr_filt[0],
            "q_filt": pqr_filt[1],
            "r_filt": pqr_filt[2],
        }
        df2 = pd.DataFrame(data=pqr_step, index=[0])
        pqr_table = pd.concat([pqr_table, df2])

    elif t % 10 != 0 and rewrite == True:
        B_SB_filt = mag_field.values[-1][3:6]
        pqr_filt = pqr_table.values[-1][3:6]
        B_step = {
            "B_x": b_SB[0],
            "B_y": b_SB[1],
            "B_z": b_SB[2],
            "B_x_filt": B_SB_filt[0],
            "B_y_filt": B_SB_filt[1],
            "B_z_filt": B_SB_filt[2],
        }
        df2 = pd.DataFrame(data=B_step, index=[0])
        mag_field = pd.concat([mag_field, df2])
        pqr_step = {
            "p": pqr[0],
            "q": pqr[1],
            "r": pqr[2],
            "p_filt": pqr_filt[0],
            "q_filt": pqr_filt[1],
            "r_filt": pqr_filt[2],
        }
        df2 = pd.DataFrame(data=pqr_step, index=[0])
        pqr_table = pd.concat([pqr_table, df2])
    else:
        B_SB_filt = mag_field.values[-1][3:6]
        pqr_filt = pqr_table.values[-1][3:6]
        B_step = {
            "B_x": b_SB[0],
            "B_y": b_SB[1],
            "B_z": b_SB[2],
            "B_x_filt": B_SB_filt[0],
            "B_y_filt": B_SB_filt[1],
            "B_z_filt": B_SB_filt[2],
        }
        pqr_step = {
            "p": pqr[0],
            "q": pqr[1],
            "r": pqr[2],
            "p_filt": pqr_filt[0],
            "q_filt": pqr_filt[1],
            "r_filt": pqr_filt[2],
        }

    current, muB = magnetorquer(B_SB_filt, pqr_filt, config)
    pqr_dot = rot_dynamics(muB, b_SB, pqr, config)

    dstatdt = np.array(
        [
            quaternion_dot[0],
            quaternion_dot[1],
            quaternion_dot[2],
            quaternion_dot[3],
            pqr_dot[0],
            pqr_dot[1],
            pqr_dot[2],
        ]
    )

    return dstatdt, mag_field, pqr_filt


def rk4(t, lla, state_vector, quaternion, mag_field, pqr_table, config: Config):
    t0, tend, tstep = config.iterations_info

    pqr = np.array([state_vector[6], state_vector[7], state_vector[8]])
    xyz = np.array([state_vector[0], state_vector[1], state_vector[2]])
    v_xyz = np.array([state_vector[3], state_vector[4], state_vector[5]])
    k1, mag_field, pqr_filt = np.array(
        k_function(
            t, lla, quaternion, pqr, xyz, mag_field, pqr_table, config, rewrite=True
        ),
        dtype=object,
    )
    k2, mag_field, temp = np.array(
        k_function(
            t + tstep / 2,
            lla,
            quaternion + k1[0:4] * tstep / 2,
            pqr + k1[4:7] * tstep / 2,
            xyz + v_xyz * tstep / 2,
            mag_field,
            pqr_table,
            config,
            rewrite=False,
        ),
        dtype=object,
    )
    k3, mag_field, temp = np.array(
        k_function(
            t + tstep / 2,
            lla,
            quaternion + k2[0:4] * tstep / 2,
            pqr + k2[4:7] * tstep / 2,
            xyz + v_xyz * tstep / 2,
            mag_field,
            pqr_table,
            config,
            rewrite=False,
        ),
        dtype=object,
    )
    k4, mag_field, temp = np.array(
        k_function(
            t + tstep,
            lla,
            quaternion + k3[0:4] * tstep,
            pqr + k3[4:7] * tstep,
            xyz + v_xyz * tstep,
            mag_field,
            pqr_table,
            config,
            rewrite=False,
        ),
        dtype=object,
    )

    k = np.array((1 / 6) * (k1 + 2 * k2 + 2 * k3 + k4))
    pqr1 = pqr + k[4:7] * tstep
    quaternion1 = quaternion + k[0:4] * tstep

    return pqr1, quaternion1, mag_field, pqr_filt


def update_data(state_vector, pos_GCRS, v_GCRS, lla, pqr_rk4, quaternions, quaternion):
    col = {
        "x km": pos_GCRS[0],
        "y km": pos_GCRS[1],
        "z km": pos_GCRS[2],
        "dx/dt km/s": v_GCRS[0],
        "dy/dt km/s": v_GCRS[1],
        "dz/dt km/s": v_GCRS[2],
        "p rad/s": pqr_rk4[0],
        "q rad/s": pqr_rk4[1],
        "r rad/s": pqr_rk4[2],
        "longtitude": lla[0].degrees,
        "latitude": lla[1].degrees,
        "altitude": lla[2],
    }
    temp_state_vector = pd.DataFrame(data=col, index=[0])
    state_vector = pd.concat([state_vector, temp_state_vector])

    quaternions.append(quaternion)
    return quaternions, state_vector


def main():
    cfg = Config("ADCS_setup.json")
    propagator = Propagator("tle.txt")
    result = simulate(cfg, propagator)
    G, M, R = cfg.planet_data
    visualize(result, R)


if __name__ == "__main__":
    main()<|MERGE_RESOLUTION|>--- conflicted
+++ resolved
@@ -204,7 +204,6 @@
     return state_vector, quaternions, mag_field, pqr_table, sun_table
 
 
-<<<<<<< HEAD
 def pqr_from_sun(sun_sb: list, sun_eci: list, sun_table: pd.DataFrame):
     """
     Function to calculate the satellite rotational velocity from the Sun
@@ -236,9 +235,6 @@
     angle - the total angle between the two subsequent Sun vectors
     """
 
-=======
-def pqr_from_sun(sun_SB, sun_ECI, sun_table, agle) -> TwojaStara:
->>>>>>> 84239e37
     sun_step = {
         "X": sun_sb[0],
         "Y": sun_sb[1],
@@ -276,7 +272,6 @@
     return pqr, sun_table, angle
 
 
-<<<<<<< HEAD
 def update_pqr(pqr_rk4: np.array, pqr_filt: np.array,
                  pqr_sun: list, pqr_table: pd.DataFrame) -> pd.DataFrame:
     """
@@ -304,9 +299,6 @@
         the Sun vector change. Now updated by the current step.
     """
 
-=======
-def update_pqr(pqr_rk4, pqr_filt, pqr_sun, pqr_table):
->>>>>>> 84239e37
     step_pqr = {
         "p": pqr_rk4[0],
         "q": pqr_rk4[1],
@@ -324,7 +316,6 @@
     return pqr_table
 
 
-<<<<<<< HEAD
 def euler_to_quaternion(phi: float, theta: float, psi: float) -> list[float]:
     """
     Mathematical function to transform the Euler angles rotation
@@ -385,28 +376,6 @@
     """
 
     #TODO rewrite using scipy rotation library
-=======
-def Euler_to_quaternion(phi, theta, psi) -> float:
-    q0 = math.cos(phi / 2) * math.cos(theta / 2) * math.cos(psi / 2) + math.sin(
-        phi / 2
-    ) * math.sin(theta / 2) * math.sin(psi / 2)
-    q1 = math.sin(phi / 2) * math.cos(theta / 2) * math.cos(psi / 2) - math.cos(
-        phi / 2
-    ) * math.sin(theta / 2) * math.sin(psi / 2)
-    q2 = math.cos(phi / 2) * math.sin(theta / 2) * math.cos(psi / 2) + math.sin(
-        phi / 2
-    ) * math.cos(theta / 2) * math.sin(psi / 2)
-    q3 = math.cos(phi / 2) * math.cos(theta / 2) * math.sin(psi / 2) - math.sin(
-        phi / 2
-    ) * math.sin(theta / 2) * math.cos(psi / 2)
-
-    q = [q0, q1, q2, q3]
-
-    return q
-
-
-def NED_2_ECI(NED, xyz):
->>>>>>> 84239e37
     rho = np.linalg.norm(xyz)
     x = xyz[0]
     y = xyz[1]
@@ -498,7 +467,6 @@
     polluted_pqr = np.zeros(3)
     polluted_b_SB = np.zeros(3)
 
-<<<<<<< HEAD
     for x in range(3):
         polluted_b_SB[x] = b_sb[x] + mag_field_bias + mag_field_noise
         polluted_pqr[x] = pqr[x] + ang_field_bias + AngFieldNoise
@@ -539,9 +507,6 @@
     pqr_nav : np.array - array with the filtered (navigation)
         rotation velocity
     """
-=======
-def filter_signal(B_poluted, pqr_poluted, mag_field, pqr_table):
->>>>>>> 84239e37
     if all(mag_field[-1]) == 0:
         b_field_nav = b_poluted
         pqr_nav = pqr_poluted
